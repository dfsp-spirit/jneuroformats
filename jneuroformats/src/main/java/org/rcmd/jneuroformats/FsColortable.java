/*
 *  Copyright 2023 Tim Schäfer
 *
 *    Licensed under the MIT License (the "License");
 *    you may not use this file except in compliance with the License.
 *    You may obtain a copy of the License at
 *
 *        https://github.com/dfsp-spirit/jneuroformats/blob/main/LICENSE or at https://opensource.org/licenses/MIT
 *
 *   Unless required by applicable law or agreed to in writing, software
 *    distributed under the License is distributed on an "AS IS" BASIS,
 *    WITHOUT WARRANTIES OR CONDITIONS OF ANY KIND, either express or implied.
 *    See the License for the specific language governing permissions and
 *    limitations under the License.
 */

package org.rcmd.jneuroformats;

import java.io.IOException;
import java.nio.ByteBuffer;
import java.nio.file.Path;
import java.text.MessageFormat;
import java.util.ArrayList;
import java.util.List;

import org.rcmd.jneuroformats.IO.IOUtil;

public class FsColortable {

    public List<Integer> structureId;
    public List<Integer> red;
    public List<Integer> green;
    public List<Integer> blue;
    public List<Integer> transparency;
    public List<String> structureName;
    public List<Integer> label;

    public FsColortable() {
        structureId = new ArrayList<>(); // the structure ID, seems unused. This is NOT the region code from the annotation file. See the label field for that.
        red = new ArrayList<>(); // RGBA color red channel value, 0 - 255.
        green = new ArrayList<>();
        blue = new ArrayList<>();
        transparency = new ArrayList<>();
        structureName = new ArrayList<>();
        label = new ArrayList<>(); // the region code, as used in the annotation file.
    }

    public FsColortable(List<Integer> structureId, List<Integer> red, List<Integer> green, List<Integer> blue, List<Integer> transparency, List<String> structureName,
                        List<Integer> label) {
        this.structureId = structureId;
        this.red = red;
        this.green = green;
        this.blue = blue;
        this.transparency = transparency;
        this.structureName = structureName;
        this.label = label;
    }

    public int numRegions() {
        return structureId.size();
    }

    public void validate() throws IOException {
        if (this.structureId.size() != this.red.size()) {
            throw new IOException("The number of entries in the FsColortable structureID list does not match the number of elements in the red list.");
        }
        if (this.structureId.size() != this.green.size()) {
            throw new IOException("The number of entries in the FsColortable structureID list does not match the number of elements in the green list.");
        }
        if (this.structureId.size() != this.blue.size()) {
            throw new IOException("The number of entries in the FsColortable structureID list does not match the number of elements in the blue list.");
        }
        if (this.structureId.size() != this.transparency.size()) {
            throw new IOException("The number of entries in the FsColortable structureID list does not match the number of elements in the transparency list.");
        }
        if (this.structureId.size() != this.structureName.size()) {
            throw new IOException("The number of entries in the FsColortable structureID list does not match the number of elements in the structureName list.");
        }
        if (this.structureId.size() != this.label.size()) {
            throw new IOException("The number of entries in the FsColortable structureID list does not match the number of elements in the label list.");
        }
    }

    /**
     * Get the RGB colors for all regions, as a list of integers. The list contains the red, green, and blue channel values for each vertex, in that order (v0r, v0g, v0b, v1r, v1g, v1b, ...). Color values are in range 0 - 255.
     * @return a list of integers, representing RBG vertex colors.
     */
    public List<Integer> getColorsRgb() {
        List<Integer> colors = new ArrayList<>();
        for (int i = 0; i < this.structureId.size(); i++) {
            colors.add(this.red.get(i));
            colors.add(this.green.get(i));
            colors.add(this.blue.get(i));
        }
        return colors;
    }

    /**
     * Get the RGBA colors for all regions, as a list of integers. The list contains the red, green, blue and transparency channel values for each vertex, in that order (v0r, v0g, v0b, v0t, v1r, v1g, v1b, v1t, ...). Color values are in range 0 - 255.
     * See function `FsAnnot.getVertexColorsRgb()` if you need to get the colors for a specific vertex or all vertices.
     * @param as_transparency whether to use transparency or alpha as the last channel. Transparency is 0 - 255, 255 is fully transparent, 0 is fully opaque. Alpha is 0 - 255, 255 is fully opaque, 0 is fully transparent. Note that the FreeSurfer files store transparency, but most graphics libraries use alpha, so set this to `Boolean.FALSE` if in doubt.
     * @return a list of integers, representing RBGA (or RGBT, depending on the setting of the `as_transparency` parameter) vertex colors.
     */
    public List<Integer> getColorsRgba(Boolean as_transparency) {
        List<Integer> colors = new ArrayList<>();
        for (int i = 0; i < this.structureId.size(); i++) {
            colors.add(this.red.get(i));
            colors.add(this.green.get(i));
            colors.add(this.blue.get(i));
            if (as_transparency) {
                colors.add(this.transparency.get(i)); // transparency is 0 - 255, 255 is fully transparent, 0 is fully opaque.
            }
            else {
                colors.add(255 - this.transparency.get(i)); // alpha is 0 - 255, 0 is fully opaque, 255 is fully transparent.
            }
        }
        return colors;
    }

    /**
     * Read the colortable part of an annot file into an FsColortable object.
     * @param filePath the path to the annot file.
     * @return an FsColortable object.
     * @throws IOException if IO error occurs.
     */
    public static FsColortable fromFsAnnotFile(Path filePath) throws IOException {
        FsAnnot annot = FsAnnot.fromFsAnnotFile(filePath);
        return annot.colortable;
    }

    /**
     * Read the colortable part of an annot file into an FsColortable object. The colortable is read from the ByteBuffer, starting at the current position in the buffer.
     * @param buf the ByteBuffer to read from.
     * @param colortableNumEntries the number of entries in the colortable. This is the number of entries in the colortable, as specified in the colortable header. Set to -1 if you do not know the number of entries.
     * @return an FsColortable object.
     * @throws IOException if IO error occurs.
     */
    protected static FsColortable fromByteBuffer(ByteBuffer buf, int colortableNumEntries) throws IOException {
        FsColortable colortable = new FsColortable();

        int numCharsOrigFilename = buf.getInt();

        @SuppressWarnings("unused")
        String unusedOrigFilename = IOUtil.readFixedLengthString(buf, numCharsOrigFilename);

        int colortableNumEntriesDuplicated = buf.getInt();
        if (colortableNumEntries >= 0 && colortableNumEntries != colortableNumEntriesDuplicated) {
            System.err.println(MessageFormat.format("Warning: the two number of entries fields in the colortable do not match: {0} versus {1}. Use with care.",
                    colortableNumEntries, colortableNumEntriesDuplicated));
        }

        colortableNumEntries = colortableNumEntriesDuplicated;

        int entryNumChars;
        for (int i = 0; i < colortableNumEntries; i++) {
            colortable.structureId.add(buf.getInt());

            entryNumChars = buf.getInt();
            colortable.structureName.add(IOUtil.readFixedLengthString(buf, entryNumChars));

            colortable.red.add(buf.getInt());
            colortable.green.add(buf.getInt());
            colortable.blue.add(buf.getInt());
            colortable.transparency.add(buf.getInt());
<<<<<<< HEAD
            colortable.label.add(FsColortable.computeLabelFromRgb(colortable.red.get(i), colortable.green.get(i), colortable.blue.get(i)));
=======
            colortable.label.add(colortable.red.get(i) + colortable.green.get(i) * 256 + colortable.blue.get(i) * 65536 + colortable.transparency.get(i) * 16777216);
>>>>>>> a33330d5
        }

        return colortable;
    }

    public static int computeLabelFromRgb(int red, int green, int blue) {
        return red + green*256 + blue*65536;
    }

    public static int[] computeRgbFromLabel(int label) {
        int[] rgbt = new int[3];
        rgbt[0] = label % 256;
        rgbt[1] = (label / 256) % 256;
        rgbt[2] = (label / 65536) % 256;
        return rgbt;
    }

    /**
     * Get the RGB color for a given label. Returns null if the label is not found.
     * @param label the label to get the color for. Typically the vertex label stored in the annotation file.
     * @return an array of three integers, representing the red, green, and blue channel values, in that order. Values are in range 0 - 255.
     */
    public int[] getRgbForLabel(int label) {
        int[] rgb = new int[3];
        for(int i = 0; i < this.label.size(); i++) {
            if(this.label.get(i) == label) {
                rgb[0] = this.red.get(i);
                rgb[1] = this.green.get(i);
                rgb[2] = this.blue.get(i);
                return rgb;
            }
        }
        return null;
    }

    /**
     * Write the colortable to a ByteBuffer.
     * @param buf an existing ByteBuffer to write to. If null, a new ByteBuffer will be created.
     * @return the ByteBuffer, with the colortable written to it.
     * @throws IOException if IO error occurs.
     */
    protected ByteBuffer writeFsColortableToByteBuffer(ByteBuffer buf) throws IOException {
        if (buf == null) {
            buf = ByteBuffer.allocate(8182 * this.numRegions());
        }

        String origFilename = "somefile.txt";
        int numCharsOrigFilename = origFilename.length();
        buf.putInt(numCharsOrigFilename);
        buf.put(origFilename.getBytes());
        buf.putInt(this.numRegions());

        for (int i = 0; i < this.numRegions(); i++) {
            buf.putInt(this.structureId.get(i));

            buf.putInt(this.structureName.get(i).length());
            buf.put(this.structureName.get(i).getBytes());

            buf.putInt(this.red.get(i));
            buf.putInt(this.green.get(i));
            buf.putInt(this.blue.get(i));
            buf.putInt(this.transparency.get(i));
        }

        return buf;
    }

}<|MERGE_RESOLUTION|>--- conflicted
+++ resolved
@@ -162,11 +162,7 @@
             colortable.green.add(buf.getInt());
             colortable.blue.add(buf.getInt());
             colortable.transparency.add(buf.getInt());
-<<<<<<< HEAD
             colortable.label.add(FsColortable.computeLabelFromRgb(colortable.red.get(i), colortable.green.get(i), colortable.blue.get(i)));
-=======
-            colortable.label.add(colortable.red.get(i) + colortable.green.get(i) * 256 + colortable.blue.get(i) * 65536 + colortable.transparency.get(i) * 16777216);
->>>>>>> a33330d5
         }
 
         return colortable;
